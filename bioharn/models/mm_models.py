--- conflicted
+++ resolved
@@ -313,13 +313,8 @@
 
 def _dummy_img_metas(B, H, W, C):
     import mmdet
-<<<<<<< HEAD
-    MMDET_GT_2_12 = LooseVersion(mmdet.__version__) >= LooseVersion('2.12.0')
-    if MMDET_GT_2_12:
-=======
     MMDET_GE_2_12 = LooseVersion(mmdet.__version__) >= LooseVersion('2.12.0')
     if MMDET_GE_2_12:
->>>>>>> 2b54324d
         scale_factor = np.array([1., 1.0])
     else:
         scale_factor = 1.0
@@ -710,11 +705,7 @@
     """
     """
     _mmdet_is_version_1x = False  # needed to prevent autoconvert
-<<<<<<< HEAD
-    __bioharn_model_vesion__ = 3  # needed to prevent autoconvert
-=======
     __bioharn_model_vesion__ = 4  # needed to prevent autoconvert
->>>>>>> 2b54324d
     __BUILTIN_CRITERION__ = True
 
     def __init__(self, mm_model, train_cfg=None, test_cfg=None,
@@ -772,16 +763,6 @@
         if test_cfg is not None:
             test_cfg = mmcv.utils.config.ConfigDict(test_cfg)
 
-<<<<<<< HEAD
-        MMDET_GT_2_12 = LooseVersion(mmdet.__version__) >= LooseVersion('2.12.0')
-
-        if MMDET_GT_2_12:
-            # mmdet v2.12.0 introduced new registry stuff that forces use of
-            # config dictionaries
-            mm_model = mmcv.ConfigDict(mm_model)
-            train_cfg = mmcv.ConfigDict(train_cfg)
-            test_cfg = mmcv.ConfigDict(test_cfg)
-=======
         MMDET_GE_2_12 = LooseVersion(mmdet.__version__) >= LooseVersion('2.12.0')
 
         if MMDET_GE_2_12:
@@ -797,16 +778,11 @@
             else:
                 train_cfg = mmcv.ConfigDict(train_cfg)
                 test_cfg = mmcv.ConfigDict(test_cfg)
->>>>>>> 2b54324d
 
         self.detector = build_detector(
             mm_model, train_cfg=train_cfg, test_cfg=test_cfg)
 
-<<<<<<< HEAD
-        if MMDET_GT_2_12:
-=======
         if MMDET_GE_2_12:
->>>>>>> 2b54324d
             self.detector.init_weights()
 
         self.coder = MM_Coder(self.classes)
